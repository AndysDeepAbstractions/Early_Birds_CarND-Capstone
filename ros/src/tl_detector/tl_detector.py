#!/usr/bin/env python
import rospy
from std_msgs.msg import Int32
from geometry_msgs.msg import PoseStamped, Pose
from styx_msgs.msg import TrafficLightArray, TrafficLight
from styx_msgs.msg import Lane
from sensor_msgs.msg import Image
from cv_bridge import CvBridge
from light_classification.tl_classifier import TLClassifier
import tf
import cv2
import yaml
import numpy as np
from scipy.spatial import distance
<<<<<<< HEAD
import threading

DEBUG = True              # get printout

USE_SIMULATOR_STATE = False # For testing: use simulator provided topic /vehicle/traffic_lights
STATE_COUNT_THRESHOLD = 3
=======

DEBUG = True              # get printout

##########################################################
# Use these settings when running on a slow CPU
SLOW_CPU = True
SKIP_COUNT = 5
STATE_COUNT_THRESHOLD = 2
##########################################################
# Use these settings when running on a fast GPU
#SLOW_CPU = False
#SKIP_COUNT = 15
#STATE_COUNT_THRESHOLD = 3
##########################################################

USE_SIMULATOR_STATE = False # For testing: use simulator provided topic /vehicle/traffic_lights


NO_LIGHT = -10000000
>>>>>>> c01cc351

NO_LIGHT = -10000000

class TLDetector(object):
    def __init__(self):
        rospy.init_node('tl_detector')

        self.pose = None
        self.waypoints = None
        self.camera_image = None
        self.lights = []
        self.bridge = CvBridge()

        self.light_classifier = TLClassifier()
        self.listener = tf.TransformListener()

        self.state = TrafficLight.UNKNOWN
        self.last_wp = -1
        self.state_count = 0
        self.isClassifierAvailable = True
        self.async_light_state = TrafficLight.UNKNOWN

        config_string = rospy.get_param("/traffic_light_config")
        self.config = yaml.load(config_string)

        sub1 = rospy.Subscriber('/current_pose', PoseStamped, self.pose_cb)
        sub2 = rospy.Subscriber('/base_waypoints', Lane, self.waypoints_cb)

        '''
        /vehicle/traffic_lights provides you with the location of the traffic light in 3D map space and
        helps you acquire an accurate ground truth data source for the traffic light
        classifier by sending the current color state of all traffic lights in the
        simulator. When testing on the vehicle, the color state will not be available. You'll need to
        rely on the position of the light and the camera image to predict it.
        '''
        sub3 = rospy.Subscriber('/vehicle/traffic_lights', TrafficLightArray, self.traffic_cb)
        sub6 = rospy.Subscriber('/image_color', Image, self.image_cb, queue_size=1)
<<<<<<< HEAD

        self.upcoming_red_light_pub = rospy.Publisher('/traffic_waypoint', Int32, queue_size=1)
        
=======

        config_string = rospy.get_param("/traffic_light_config")
        self.config = yaml.load(config_string)

        self.upcoming_red_light_pub = rospy.Publisher('/traffic_waypoint', Int32, queue_size=1)

        self.bridge = CvBridge()
        self.light_classifier = TLClassifier()
        self.listener = tf.TransformListener()

        self.state = TrafficLight.UNKNOWN
        self.last_wp = -1
        self.state_count = 0
        
        self.slow_cpu_count = 0

>>>>>>> c01cc351
        rospy.spin()

    def pose_cb(self, msg):
        self.pose = msg

    def waypoints_cb(self, msg):
        """
        Called once: provides waypoints of base
    
        The msg contains a styx_msgs/Lane for all the waypoints.
        """  
        # store waypoints data in numpy arrays
        base_pos   = []     # Position:                  x, y, z
        base_posXY = []     # Position, but only XY:     x, y
        base_ori   = []     # Orientation:               x, y, z, w
        base_vel   = []     # Velocity in car direction: x, y, z  (only x non-zero)
        base_ang   = []     # Angular velocity:          x, y, z
        for wp in msg.waypoints:
            wp_pos   = [wp.pose.pose.position.x, wp.pose.pose.position.y, wp.pose.pose.position.z]
            wp_posXY = [wp.pose.pose.position.x, wp.pose.pose.position.y]
            wp_ori   = [wp.pose.pose.orientation.x, wp.pose.pose.orientation.y, wp.pose.pose.orientation.z, wp.pose.pose.orientation.w]
            wp_vel   = [wp.twist.twist.linear.x, wp.twist.twist.linear.y, wp.twist.twist.linear.z]
            wp_ang   = [wp.twist.twist.angular.x, wp.twist.twist.angular.y, wp.twist.twist.angular.z]
            
            base_pos.append(wp_pos)
            base_posXY.append(wp_posXY)
            base_ori.append(wp_ori)
            base_vel.append(wp_vel)
            base_ang.append(wp_ang)
            
        self.base_pos   = np.array(base_pos)
        self.base_posXY = np.array(base_posXY)
        self.base_ori   = np.array(base_ori)
        self.base_vel   = np.array(base_vel)
        self.base_ang   = np.array(base_ang)
        
        # store base_waypoints        
        self.waypoints = msg

    def traffic_cb(self, msg):
        # store lights data in numpy arrays
        lights_posXY = []     # Position, but only XY:     x, y
        lights_state = []     # state [Green=2, Yellow=1, Red=0]
        for light in msg.lights:
            light_posXY = [light.pose.pose.position.x, light.pose.pose.position.y]
            light_state = light.state
            
            lights_posXY.append(light_posXY)
            lights_state.append(light_state)
            
        self.lights_posXY = np.array(lights_posXY)
        self.lights_state = np.array(lights_state)
        
        # store lights from styx_msgs as well        
        self.lights = msg.lights

    def image_cb(self, msg):
        """Identifies red lights in the incoming camera image and publishes the index
            of the waypoint closest to the red light's stop line to /traffic_waypoint
        Args:
            msg (Image): image from car-mounted camera
<<<<<<< HEAD
        """         
        
        
=======
        """
        if SLOW_CPU:
            # skip processing of some images to avoid latency problems
            if self.slow_cpu_count < SKIP_COUNT:
                rospy.logwarn("tl_detector: skip image processing due to slow CPU >>>>>>>>>>>>>>>>>>>>>>>>>")            
                self.slow_cpu_count += 1
                return
            else:
                self.slow_cpu_count = 0
            
        
        
        self.has_image = True
>>>>>>> c01cc351
        self.camera_image = msg
        light_wp, state = self.process_traffic_lights()

        '''
        Publish upcoming red lights at camera frequency.
        Each predicted state has to occur `STATE_COUNT_THRESHOLD` number
        of times till we start using it. Otherwise the previous stable state is
        used.
        '''
        if self.state != state:
            self.state_count = 0
            self.state = state
        elif self.state_count >= STATE_COUNT_THRESHOLD:
            if light_wp != NO_LIGHT:
                #light_wp = light_wp if state == TrafficLight.RED else -1
                if state != TrafficLight.RED:
                    light_wp = -light_wp # >0: RED; <0: NOT RED!
            
            self.last_wp    = light_wp
            if DEBUG:
                rospy.logwarn("tl_detector: publishing new  light_wp = %s +++++++++++++++++++++++",str(light_wp))            
            self.upcoming_red_light_pub.publish(Int32(light_wp))
        else:
            if DEBUG:
                rospy.logwarn("tl_detector: publishing last light_wp = %s ***********************",str(self.last_wp))            
            self.upcoming_red_light_pub.publish(Int32(self.last_wp))
        
        # only increase count if we are looking at a light
        if light_wp != NO_LIGHT:
            self.state_count += 1

        
    def get_closest_waypoint(self, position):
        """Identifies the closest path waypoint in front of the car to the given position
           https://en.wikipedia.org/wiki/Closest_pair_of_points_problem (NOT USED...)
        
        Args:
            position ([x,y]): position to match a waypoint to
        Returns:
            int: index of the closest waypoint in self.waypoints
        """    
        closest = None
        
        #
        # Logic:
        # - Find the closest waypoint to position p1
        # - Next waypoint p2 from list of waypoints
        # - Calculate dot product of these vectors:
        #     v1: p1->p2
        #     v2: p1->position
        # - If dot product is positive then p2 is next waypoint else p1
        
        if self.waypoints: 
            pos  = np.array( [position] ) # 2D array, valid for cdist
            dist = distance.cdist(self.base_posXY, pos)
            i1   = np.argmin(dist)  
            
            if i1 == len(self.base_posXY)-1:
                i2 = 0
            else:
                i2 = i1+1      
            pos = pos.flatten() # get rid of 2nd dimension
            
            p1 = self.base_posXY[i1]
            p2 = self.base_posXY[i2]    
            v1 = p2  - p1
            v2 = pos - p1
            dot_product = np.dot(v1,v2)
            
            if dot_product < 0:
                closest = i1
            else:
                closest = i2            
        
        return closest

    def get_closest_light(self):
        """Identifies the closest light in front of the current car location
        
        Returns:
            closest_light: index of closest light in front of the car
        """
        #TODO implement
        
        closest_light = None
        
        if self.waypoints and self.pose and len(self.lights)>0:
            car_posXY = [self.pose.pose.position.x, self.pose.pose.position.y]
            wp_i1     = self.get_closest_waypoint(car_posXY) # index of closest waypoint in front of car
            # pick one further out, to get more stable dot product calculation
            if wp_i1 == len(self.base_posXY)-1:
                wp_posXY = self.base_posXY[0]
            else:
                wp_posXY = self.base_posXY[wp_i1+1] 
            
            car_posXY       = np.array( [ car_posXY ] ) # 2D array, valid for cdist
            dist            = distance.cdist(self.lights_posXY, car_posXY)
            closest_light   = np.argmin(dist) 
            car_posXY       = car_posXY.flatten() # get rid of 2nd dimension
            
        
            # check if closest one is behind the car. If it is, then we need to pick the next light.
            tl_posXY = self.lights_posXY[closest_light]    
            v1 = wp_posXY  - car_posXY
            v2 = tl_posXY  - car_posXY
            dot_product = np.dot(v1,v2)
            
            if dot_product > 0: 
                pass # found closest light in front of car
            else:
                # light is behind car, pick next one
                if closest_light == len(self.lights)-1:
                    closest_light = 0
                else:
                    closest_light += 1
            
        return closest_light  # return the index of the closest light in front of the car
<<<<<<< HEAD

    def get_light_state_async(self):
        cv_image = self.bridge.imgmsg_to_cv2(self.camera_image, "rgb8")

        #Get classification
        self.async_light_state = self.light_classifier.get_classification(cv_image)

        self.isClassifierAvailable = True
=======
>>>>>>> c01cc351
    
    def get_light_state(self, light):
        """Determines the current color of the traffic light
        Args:
            light (TrafficLight): light to classify
        Returns:
            int: ID of traffic light color (specified in styx_msgs/TrafficLight)
        """
        if( self.isClassifierAvailable ):
            self.isClassifierAvailable = False
            thread = threading.Thread(target=self.get_light_state_async, args=[])
            thread.start()

<<<<<<< HEAD
        return self.async_light_state
            
=======
        cv_image = self.bridge.imgmsg_to_cv2(self.camera_image, "bgr8")

        #Get classification
        return self.light_classifier.get_classification(cv_image)
>>>>>>> c01cc351

    def process_traffic_lights(self):
        """Finds closest visible traffic light, if one exists, and determines its
            location and color
        Returns:
            int: index of waypoint closes to the upcoming stop line for a traffic light (-1 if none exists)
            int: ID of traffic light color (specified in styx_msgs/TrafficLight)
        """
        light = None

        # List of positions that correspond to the line to stop in front of for a given intersection
        stop_line_positions = self.config['stop_line_positions']
        
        if(self.pose):
            #car_position = self.get_closest_waypoint(self.pose.pose)

            #TODO find the closest visible traffic light (if one exists)
            #if car_position:
            closest_light = self.get_closest_light()
            if closest_light is not None:
                light = self.lights[closest_light]
                # get waypoint of stopping line in front of light
                stopline_wp = self.get_closest_waypoint(stop_line_positions[closest_light])
                
                #if DEBUG:
                #    light_wp = self.get_closest_waypoint([self.lights[closest_light].pose.pose.position.x,
                #                                                      self.lights[closest_light].pose.pose.position.y])
                #
                #    car_wp   = self.get_closest_waypoint([self.pose.pose.position.x,
                #                                                      self.pose.pose.position.y])                    
                #    
                #    rospy.logwarn("tl_detector: stopline_wp, light_wp, car_wp= %s, %s, %s",
                #                  str(stopline_wp), str(light_wp), str(car_wp))
                
                if USE_SIMULATOR_STATE:
                    state = self.lights_state[closest_light]
                    return stopline_wp, state
                else:
                    state = self.get_light_state(light)
                    return stopline_wp, state
        
        self.waypoints = None
        return NO_LIGHT, TrafficLight.UNKNOWN

if __name__ == '__main__':
    try:
        TLDetector()
    except rospy.ROSInterruptException:
        rospy.logerr('Could not start traffic node.')<|MERGE_RESOLUTION|>--- conflicted
+++ resolved
@@ -12,34 +12,13 @@
 import yaml
 import numpy as np
 from scipy.spatial import distance
-<<<<<<< HEAD
 import threading
 
 DEBUG = True              # get printout
 
 USE_SIMULATOR_STATE = False # For testing: use simulator provided topic /vehicle/traffic_lights
 STATE_COUNT_THRESHOLD = 3
-=======
-
-DEBUG = True              # get printout
-
-##########################################################
-# Use these settings when running on a slow CPU
-SLOW_CPU = True
-SKIP_COUNT = 5
-STATE_COUNT_THRESHOLD = 2
-##########################################################
-# Use these settings when running on a fast GPU
-#SLOW_CPU = False
-#SKIP_COUNT = 15
-#STATE_COUNT_THRESHOLD = 3
-##########################################################
-
-USE_SIMULATOR_STATE = False # For testing: use simulator provided topic /vehicle/traffic_lights
-
-
-NO_LIGHT = -10000000
->>>>>>> c01cc351
+
 
 NO_LIGHT = -10000000
 
@@ -77,28 +56,10 @@
         '''
         sub3 = rospy.Subscriber('/vehicle/traffic_lights', TrafficLightArray, self.traffic_cb)
         sub6 = rospy.Subscriber('/image_color', Image, self.image_cb, queue_size=1)
-<<<<<<< HEAD
 
         self.upcoming_red_light_pub = rospy.Publisher('/traffic_waypoint', Int32, queue_size=1)
         
-=======
-
-        config_string = rospy.get_param("/traffic_light_config")
-        self.config = yaml.load(config_string)
-
-        self.upcoming_red_light_pub = rospy.Publisher('/traffic_waypoint', Int32, queue_size=1)
-
-        self.bridge = CvBridge()
-        self.light_classifier = TLClassifier()
-        self.listener = tf.TransformListener()
-
-        self.state = TrafficLight.UNKNOWN
-        self.last_wp = -1
-        self.state_count = 0
-        
-        self.slow_cpu_count = 0
-
->>>>>>> c01cc351
+
         rospy.spin()
 
     def pose_cb(self, msg):
@@ -160,25 +121,8 @@
             of the waypoint closest to the red light's stop line to /traffic_waypoint
         Args:
             msg (Image): image from car-mounted camera
-<<<<<<< HEAD
         """         
-        
-        
-=======
-        """
-        if SLOW_CPU:
-            # skip processing of some images to avoid latency problems
-            if self.slow_cpu_count < SKIP_COUNT:
-                rospy.logwarn("tl_detector: skip image processing due to slow CPU >>>>>>>>>>>>>>>>>>>>>>>>>")            
-                self.slow_cpu_count += 1
-                return
-            else:
-                self.slow_cpu_count = 0
-            
-        
-        
-        self.has_image = True
->>>>>>> c01cc351
+
         self.camera_image = msg
         light_wp, state = self.process_traffic_lights()
 
@@ -296,7 +240,6 @@
                     closest_light += 1
             
         return closest_light  # return the index of the closest light in front of the car
-<<<<<<< HEAD
 
     def get_light_state_async(self):
         cv_image = self.bridge.imgmsg_to_cv2(self.camera_image, "rgb8")
@@ -305,8 +248,6 @@
         self.async_light_state = self.light_classifier.get_classification(cv_image)
 
         self.isClassifierAvailable = True
-=======
->>>>>>> c01cc351
     
     def get_light_state(self, light):
         """Determines the current color of the traffic light
@@ -320,15 +261,8 @@
             thread = threading.Thread(target=self.get_light_state_async, args=[])
             thread.start()
 
-<<<<<<< HEAD
         return self.async_light_state
-            
-=======
-        cv_image = self.bridge.imgmsg_to_cv2(self.camera_image, "bgr8")
-
-        #Get classification
-        return self.light_classifier.get_classification(cv_image)
->>>>>>> c01cc351
+
 
     def process_traffic_lights(self):
         """Finds closest visible traffic light, if one exists, and determines its
