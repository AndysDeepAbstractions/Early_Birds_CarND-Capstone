
---

# Udacity's Self-Driving Car Engineer Nanodegree Program 

[![Udacity - Self-Driving CarNanoDegree](https://s3.amazonaws.com/udacity-sdc/github/shield-carnd.svg)](http://www.udacity.com/drive)

---
## Team Early Birds: Final Project - Programming a Real Selfdriving Car (Capstone)
### The Team Members:



\# | Member                  | Udacity Account Mail          | Time Zone               | Github Contributions                                                | 
---| ---                     |---                            | ---                     | ---                                                                 |    
 1 | Andreas Wienzek	     | andreas.wienzek@gmail.com     | UTC+01:00 (Germany)     | https://github.com/AndysDeepAbstractions/Early_Birds_CarND-Capstone | 
 2 | Arjaan Buijk            | arjaan.buijk@gmail.com        | UTC-05:00 (Detroit)     | https://github.com/ArjaanBuijk/Early_Birds_CarND-Capstone           |
 3 | Sachit Vithaldas        | macintoshsac@gmail.com        | UTC-07:00 (California)  | https://github.com/sachitv/Early_Birds_CarND-Capstone               |
 4 | Zeeshan Anjum           | zeeshananjumjunaidi@gmail.com | UTC+03:00 (Bahrain)     | https://github.com/zeeshananjumjunaidi/Early_Birds_CarND-Capstone   |
<<<<<<< HEAD
 5 | Nick Mariano            | nmar95@gmail.com              | UTC-06:00 (Dallas)      | https://github.com/nmar95/Early_Birds_CarND-Capstone                |

=======
 5 | Nick Mariano            | nmar95@gmail.com              | UTC-06:00 (Dallas)     |  https://github.com/nmar95/Early_Birds_CarND-Capstone |
>>>>>>> c890bc3a
 
Team Submission Repository: https://github.com/AndysDeepAbstractions/Early_Birds_CarND-Capstone

Slack Communication: https://earlybirds-sdcnd.slack.com/


---
## Overview
This is the project repo for the final project of the Udacity Self-Driving Car Nanodegree: Programming a Real Self-Driving Car. For more information about the project, see the project introduction [here](https://classroom.udacity.com/nanodegrees/nd013/parts/6047fe34-d93c-4f50-8336-b70ef10cb4b2/modules/e1a23b06-329a-4684-a717-ad476f0d8dff/lessons/462c933d-9f24-42d3-8bdc-a08a5fc866e4/concepts/5ab4b122-83e6-436d-850f-9f4d26627fd9).
   
![alt text](https://github.com/AndysDeepAbstractions/Early_Birds_CarND-Capstone/blob/master/imgs/carla.jpg?raw=true "Carla")

Udacity Self-Driving Car Hardware Specs:
- CAR Lincoln MKZ
- CPU Intel Core i7-6700K CPU @ 4 GHz x 8
- MEMORY 31.4 GiB 
- GRAPHICS Nvidia TITAN X 
- OS ROS 64-bit 

---
## Simulation
The software was tested with the [System Integration Simulator](https://github.com/udacity/CarND-Capstone/releases "System Integration Simulator") and tested using [ROS Bags](http://wiki.ros.org/Bags "ROS Bags")
![alt text simulation image](https://github.com/AndysDeepAbstractions/Early_Birds_CarND-Capstone/blob/master/imgs/simulator.png?raw=true "Simulation")

Testing using the System Integration Simulator

![alt text rosbag image](https://github.com/AndysDeepAbstractions/Early_Birds_CarND-Capstone/blob/master/imgs/ros_bag.png?raw=true "Simulation")

Testing using ROS bags that were recorded at the test site


[![IMAGE ALT TEXT yt](http://img.youtube.com/vi/AeTWVj-u7h0/0.jpg)](http://www.youtube.com/watch?v=AeTWVj-u7h0)

Video showing Simulation Processes

---
## ROS Nodes Description
The following is a system architecture diagram showing the ROS nodes and topics used in the project. 

![alt text](https://github.com/AndysDeepAbstractions/Early_Birds_CarND-Capstone/blob/master/imgs/final-project-ros-graph-v2.png?raw=true "ROS Nodes Description")
#### DBW Node
 This package contains the files that are responsible for control of the vehicle. It publishes the throttle, brake, and steering commands. To minimise jerk the PID controller gets resetted when manual driver takes over.
#### Waypoint Follower
A package containing code from Autoware which publishes target vehicle linear and angular velocities in the form of twist commands. 
#### Waypoint Updater
The purpose of this node is to update the target velocity property of each waypoint based on traffic light and obstacle detection data. 
#### Traffic Light Detection
This node handels traffic light detection and a traffic light classification. It publishes also the locations to stop for red traffic lights.

Further documentation can be found at https://github.com/AndysDeepAbstractions/Early_Birds_CarND-Capstone/blob/80dcb5d297cb728799032509c83b9a58d4e42620/TrafficLight/README.md


---
## Acknowledgments

---
## Known Issues

Since github has a 100MB file limit the model for traffic light detection has to be downloaded from:
https://drive.google.com/open?id=19ehIoc0koBII2urasg3kHf9EOAiI2bbo
and needs to be placed in
./Early_Birds_CarND-Capstone/ros/src/tl_detector/light_classification/frozen_models/

---
## Conclusions

---
## Installation
#### Native Installation

* Be sure that your workstation is running Ubuntu 16.04 Xenial Xerus or Ubuntu 14.04 Trusty Tahir. [Ubuntu downloads can be found here](https://www.ubuntu.com/download/desktop).
* If using a Virtual Machine to install Ubuntu, use the following configuration as minimum:
  * 2 CPU
  * 2 GB system memory
  * 25 GB of free hard drive space

  The Udacity provided virtual machine has ROS and Dataspeed DBW already installed, so you can skip the next two steps if you are using this.

* Follow these instructions to install ROS
  * [ROS Kinetic](http://wiki.ros.org/kinetic/Installation/Ubuntu) if you have Ubuntu 16.04.
  * [ROS Indigo](http://wiki.ros.org/indigo/Installation/Ubuntu) if you have Ubuntu 14.04.
* [Dataspeed DBW](https://bitbucket.org/DataspeedInc/dbw_mkz_ros)
  * Use this option to install the SDK on a workstation that already has ROS installed: [One Line SDK Install (binary)](https://bitbucket.org/DataspeedInc/dbw_mkz_ros/src/81e63fcc335d7b64139d7482017d6a97b405e250/ROS_SETUP.md?fileviewer=file-view-default)
* Download the [Udacity Simulator](https://github.com/udacity/CarND-Capstone/releases/tag/v1.2).

#### Docker Installation
[Install Docker](https://docs.docker.com/engine/installation/)

Build the docker container
```bash
docker build . -t capstone
```

Run the docker file
```bash
docker run -p 4567:4567 -v $PWD:/capstone -v /tmp/log:/root/.ros/ --rm -it capstone
```

#### Usage

1. Clone the project repository
```bash
git clone https://github.com/udacity/CarND-Capstone.git # for the initial repo
# or 
git clone https://github.com/AndysDeepAbstractions/Early_Birds_CarND-Capstone # for the Early_Birds Project repo
```

2. Install python dependencies
```bash
cd CarND-Capstone
pip install -r requirements.txt
```
3. Make and run styx
```bash
cd ros
catkin_make
source devel/setup.sh
roslaunch launch/styx.launch
```
4. Run the simulator

#### Real world testing
1. Download [training bag](https://drive.google.com/file/d/0B2_h37bMVw3iYkdJTlRSUlJIamM/view?usp=sharing) that was recorded on the Udacity self-driving car (a bag demonstraing the correct predictions in autonomous mode can be found [here](https://drive.google.com/open?id=0B2_h37bMVw3iT0ZEdlF4N01QbHc))
2. Unzip the file
```bash
unzip traffic_light_bag_files.zip
```
3. Play the bag file
```bash
rosbag play -l traffic_light_bag_files/loop_with_traffic_light.bag
```
4. Launch your project in site mode
```bash
cd CarND-Capstone/ros
roslaunch launch/site.launch
```
5. Confirm that traffic light detection works on real life images<|MERGE_RESOLUTION|>--- conflicted
+++ resolved
@@ -13,16 +13,13 @@
 
 \# | Member                  | Udacity Account Mail          | Time Zone               | Github Contributions                                                | 
 ---| ---                     |---                            | ---                     | ---                                                                 |    
- 1 | Andreas Wienzek	     | andreas.wienzek@gmail.com     | UTC+01:00 (Germany)     | https://github.com/AndysDeepAbstractions/Early_Birds_CarND-Capstone | 
+ 1 | Andreas Wienzek	       | andreas.wienzek@gmail.com     | UTC+01:00 (Germany)     | https://github.com/AndysDeepAbstractions/Early_Birds_CarND-Capstone | 
  2 | Arjaan Buijk            | arjaan.buijk@gmail.com        | UTC-05:00 (Detroit)     | https://github.com/ArjaanBuijk/Early_Birds_CarND-Capstone           |
  3 | Sachit Vithaldas        | macintoshsac@gmail.com        | UTC-07:00 (California)  | https://github.com/sachitv/Early_Birds_CarND-Capstone               |
  4 | Zeeshan Anjum           | zeeshananjumjunaidi@gmail.com | UTC+03:00 (Bahrain)     | https://github.com/zeeshananjumjunaidi/Early_Birds_CarND-Capstone   |
-<<<<<<< HEAD
  5 | Nick Mariano            | nmar95@gmail.com              | UTC-06:00 (Dallas)      | https://github.com/nmar95/Early_Birds_CarND-Capstone                |
 
-=======
- 5 | Nick Mariano            | nmar95@gmail.com              | UTC-06:00 (Dallas)     |  https://github.com/nmar95/Early_Birds_CarND-Capstone |
->>>>>>> c890bc3a
+
  
 Team Submission Repository: https://github.com/AndysDeepAbstractions/Early_Birds_CarND-Capstone
 
